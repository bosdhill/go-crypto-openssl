--- conflicted
+++ resolved
@@ -264,16 +264,11 @@
 	if bn == nil {
 		return nil
 	}
-<<<<<<< HEAD
 	raw := make([]big.Word, C.go_openssl_BN_num_bits(bn))
 	if C.go_openssl_BN_bn2lebinpad(bn, wbase(raw), C.int(len(raw)*wordBytes)) == 0 {
 		panic("openssl: bignum conversion failed")
 	}
 	return new(big.Int).SetBits(raw)
-=======
-	raw := make([]byte, (C.go_openssl_BN_num_bits(bn)+7)/8)
-	n := C.go_openssl_BN_bn2bin(bn, base(raw))
-	return new(big.Int).SetBytes(raw[:n])
 }
 
 // noescape hides a pointer from escape analysis. noescape is
@@ -299,5 +294,4 @@
 		return &zero
 	}
 	return (*byte)(noescape(unsafe.Pointer(&p[0])))
->>>>>>> a29d7d79
 }